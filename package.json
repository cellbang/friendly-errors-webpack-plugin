--- conflicted
+++ resolved
@@ -1,11 +1,6 @@
 {
-<<<<<<< HEAD
   "name": "@soda/friendly-errors-webpack-plugin",
   "version": "2.0.0",
-=======
-  "name": "friendly-errors-webpack-plugin",
-  "version": "2.0.0-beta.2",
->>>>>>> 51745900
   "description": "Recognizes certain classes of webpack errors and cleans, aggregates and prioritizes them to provide a better Developer Experience",
   "main": "index.js",
   "engines": {
@@ -50,23 +45,16 @@
     "autoprefixer": "^9.6.0",
     "babel-core": "6.26.3",
     "babel-eslint": "^10.0.1",
-<<<<<<< HEAD
-    "babel-loader": "^7.1.4",
     "babel-preset-react": "^6.23.0",
-=======
     "babel-loader-7": "npm:babel-loader@7.1.5",
-    "babel-loader-8": "npm:babel-loader@8.0.6",
->>>>>>> 51745900
+    "babel-loader": "^8.0.6",
     "css-loader": "^2.1.1",
     "eslint": "^5.16.0",
     "eslint-7": "npm:eslint@^7.14.0",
     "eslint-loader": "^2.1.2",
     "eslint-plugin-node": "^9.0.1",
-<<<<<<< HEAD
     "eslint-webpack-plugin": "^2.4.0",
-=======
     "expect": "^24.8.0",
->>>>>>> 51745900
     "jest": "^24.8.0",
     "memory-fs": "^0.4.1",
     "mini-css-extract-plugin": "^0.6.0",
